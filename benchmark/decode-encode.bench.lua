--- conflicted
+++ resolved
@@ -11,46 +11,24 @@
 
 	ParameterGenerator = function() end,
 
-<<<<<<< HEAD
 	Functions = {
 		["JSONDecode & JSONEncode"] = function(Profiler)
-			Profiler.Begin("Decode")
-			local decoded = httpService:JSONDecode(jsonMessage)
+			Profiler.Begin("JSONDecode")
+			local x = httpService:JSONDecode(jsonMessage)
 			Profiler.End()
 
-			Profiler.Begin("Encode")
-			httpService:JSONEncode(decoded)
+			Profiler.Begin("JSONEncode")
+			httpService:JSONEncode(x)
 			Profiler.End()
 		end,
-=======
-  Functions = {
-    ["JSONDecode & JSONEncode"] = function(Profiler)
-      Profiler.Begin("JSONDecode")
-      local x = httpService:JSONDecode(jsonMessage)
-      Profiler.End()
-      Profiler.Begin("JSONEncode")
-      httpService:JSONEncode(x)
-      Profiler.End()
-    end,
-
-    ["msgpack.decode & msgpack.encode"] = function(Profiler)
-      Profiler.Begin("msgpack.decode")
-      local x = msgpackDecode(msgpackMessage)
-      Profiler.End()
-      Profiler.Begin("msgpack.encode")
-      msgpackEncode(x)
-      Profiler.End()
-    end
-  }
->>>>>>> 4ef72848
 
 		["msgpack.decode & msgpack.encode"] = function(Profiler)
-			Profiler.Begin("Decode")
-			local decoded = msgpackDecode(msgpackMessage)
+			Profiler.Begin("msgpack.decode")
+			local x = msgpackDecode(msgpackMessage)
 			Profiler.End()
 
-			Profiler.Begin("Encode")
-			msgpackEncode(decoded)
+			Profiler.Begin("msgpack.encode")
+			msgpackEncode(x)
 			Profiler.End()
 		end,
 	},
